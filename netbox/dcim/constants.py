
# Rack types
RACK_TYPE_2POST = 100
RACK_TYPE_4POST = 200
RACK_TYPE_CABINET = 300
RACK_TYPE_WALLFRAME = 1000
RACK_TYPE_WALLCABINET = 1100
RACK_TYPE_CHOICES = (
    (RACK_TYPE_2POST, '2-post frame'),
    (RACK_TYPE_4POST, '4-post frame'),
    (RACK_TYPE_CABINET, '4-post cabinet'),
    (RACK_TYPE_WALLFRAME, 'Wall-mounted frame'),
    (RACK_TYPE_WALLCABINET, 'Wall-mounted cabinet'),
)

# Rack widths
RACK_WIDTH_19IN = 19
RACK_WIDTH_23IN = 23
RACK_WIDTH_CHOICES = (
    (RACK_WIDTH_19IN, '19 inches'),
    (RACK_WIDTH_23IN, '23 inches'),
)

# Rack faces
RACK_FACE_FRONT = 0
RACK_FACE_REAR = 1
RACK_FACE_CHOICES = [
    [RACK_FACE_FRONT, 'Front'],
    [RACK_FACE_REAR, 'Rear'],
]

# Rack statuses
RACK_STATUS_RESERVED = 0
RACK_STATUS_AVAILABLE = 1
RACK_STATUS_PLANNED = 2
RACK_STATUS_ACTIVE = 3
RACK_STATUS_DEPRECATED = 4
RACK_STATUS_CHOICES = [
    [RACK_STATUS_ACTIVE, 'Active'],
    [RACK_STATUS_PLANNED, 'Planned'],
    [RACK_STATUS_RESERVED, 'Reserved'],
    [RACK_STATUS_AVAILABLE, 'Available'],
    [RACK_STATUS_DEPRECATED, 'Deprecated'],
]

# Device rack position
DEVICE_POSITION_CHOICES = [
    # Rack.u_height is limited to 100
    (i, 'Unit {}'.format(i)) for i in range(1, 101)
]

# Parent/child device roles
SUBDEVICE_ROLE_PARENT = True
SUBDEVICE_ROLE_CHILD = False
SUBDEVICE_ROLE_CHOICES = (
    (None, 'None'),
    (SUBDEVICE_ROLE_PARENT, 'Parent'),
    (SUBDEVICE_ROLE_CHILD, 'Child'),
)

# Interface ordering schemes (for device types)
IFACE_ORDERING_POSITION = 1
IFACE_ORDERING_NAME = 2
IFACE_ORDERING_CHOICES = [
    [IFACE_ORDERING_POSITION, 'Slot/position'],
    [IFACE_ORDERING_NAME, 'Name (alphabetically)']
]

# Interface types
# Virtual
IFACE_TYPE_VIRTUAL = 0
IFACE_TYPE_LAG = 200
# Ethernet
<<<<<<< HEAD
IFACE_TYPE_100ME_FIXED = 800
IFACE_TYPE_1GE_FIXED = 1000
IFACE_TYPE_1GE_GBIC = 1050
IFACE_TYPE_1GE_SFP = 1100
IFACE_TYPE_10GE_FIXED = 1150
IFACE_TYPE_10GE_CX4 = 1170
IFACE_TYPE_10GE_SFP_PLUS = 1200
IFACE_TYPE_10GE_XFP = 1300
IFACE_TYPE_10GE_XENPAK = 1310
IFACE_TYPE_10GE_X2 = 1320
IFACE_TYPE_25GE_SFP28 = 1350
IFACE_TYPE_40GE_QSFP_PLUS = 1400
IFACE_TYPE_50GE_QSFP28 = 1420
IFACE_TYPE_100GE_CFP = 1500
IFACE_TYPE_100GE_CFP2 = 1510
IFACE_TYPE_100GE_CFP4 = 1520
IFACE_TYPE_100GE_CPAK = 1550
IFACE_TYPE_100GE_QSFP28 = 1600
IFACE_TYPE_200GE_CFP2 = 1650
IFACE_TYPE_200GE_QSFP56 = 1700
IFACE_TYPE_400GE_QSFP_DD = 1750
=======
IFACE_FF_100ME_FIXED = 800
IFACE_FF_1GE_FIXED = 1000
IFACE_FF_1GE_GBIC = 1050
IFACE_FF_1GE_SFP = 1100
IFACE_FF_2GE_FIXED = 1120
IFACE_FF_5GE_FIXED = 1130
IFACE_FF_10GE_FIXED = 1150
IFACE_FF_10GE_CX4 = 1170
IFACE_FF_10GE_SFP_PLUS = 1200
IFACE_FF_10GE_XFP = 1300
IFACE_FF_10GE_XENPAK = 1310
IFACE_FF_10GE_X2 = 1320
IFACE_FF_25GE_SFP28 = 1350
IFACE_FF_40GE_QSFP_PLUS = 1400
IFACE_FF_50GE_QSFP28 = 1420
IFACE_FF_100GE_CFP = 1500
IFACE_FF_100GE_CFP2 = 1510
IFACE_FF_100GE_CFP4 = 1520
IFACE_FF_100GE_CPAK = 1550
IFACE_FF_100GE_QSFP28 = 1600
IFACE_FF_200GE_CFP2 = 1650
IFACE_FF_200GE_QSFP56 = 1700
IFACE_FF_400GE_QSFP_DD = 1750
>>>>>>> f9dba8a7
# Wireless
IFACE_TYPE_80211A = 2600
IFACE_TYPE_80211G = 2610
IFACE_TYPE_80211N = 2620
IFACE_TYPE_80211AC = 2630
IFACE_TYPE_80211AD = 2640
# Cellular
IFACE_TYPE_GSM = 2810
IFACE_TYPE_CDMA = 2820
IFACE_TYPE_LTE = 2830
# SONET
IFACE_TYPE_SONET_OC3 = 6100
IFACE_TYPE_SONET_OC12 = 6200
IFACE_TYPE_SONET_OC48 = 6300
IFACE_TYPE_SONET_OC192 = 6400
IFACE_TYPE_SONET_OC768 = 6500
IFACE_TYPE_SONET_OC1920 = 6600
IFACE_TYPE_SONET_OC3840 = 6700
# Fibrechannel
IFACE_TYPE_1GFC_SFP = 3010
IFACE_TYPE_2GFC_SFP = 3020
IFACE_TYPE_4GFC_SFP = 3040
IFACE_TYPE_8GFC_SFP_PLUS = 3080
IFACE_TYPE_16GFC_SFP_PLUS = 3160
IFACE_TYPE_32GFC_SFP28 = 3320
IFACE_TYPE_128GFC_QSFP28 = 3400
# Serial
IFACE_TYPE_T1 = 4000
IFACE_TYPE_E1 = 4010
IFACE_TYPE_T3 = 4040
IFACE_TYPE_E3 = 4050
# Stacking
IFACE_TYPE_STACKWISE = 5000
IFACE_TYPE_STACKWISE_PLUS = 5050
IFACE_TYPE_FLEXSTACK = 5100
IFACE_TYPE_FLEXSTACK_PLUS = 5150
IFACE_TYPE_JUNIPER_VCP = 5200
IFACE_TYPE_SUMMITSTACK = 5300
IFACE_TYPE_SUMMITSTACK128 = 5310
IFACE_TYPE_SUMMITSTACK256 = 5320
IFACE_TYPE_SUMMITSTACK512 = 5330

# Other
IFACE_TYPE_OTHER = 32767

IFACE_TYPE_CHOICES = [
    [
        'Virtual interfaces',
        [
            [IFACE_TYPE_VIRTUAL, 'Virtual'],
            [IFACE_TYPE_LAG, 'Link Aggregation Group (LAG)'],
        ],
    ],
    [
        'Ethernet (fixed)',
        [
<<<<<<< HEAD
            [IFACE_TYPE_100ME_FIXED, '100BASE-TX (10/100ME)'],
            [IFACE_TYPE_1GE_FIXED, '1000BASE-T (1GE)'],
            [IFACE_TYPE_10GE_FIXED, '10GBASE-T (10GE)'],
            [IFACE_TYPE_10GE_CX4, '10GBASE-CX4 (10GE)'],
=======
            [IFACE_FF_100ME_FIXED, '100BASE-TX (10/100ME)'],
            [IFACE_FF_1GE_FIXED, '1000BASE-T (1GE)'],
            [IFACE_FF_2GE_FIXED, '2.5GBASE-T (2.5GE)'],
            [IFACE_FF_5GE_FIXED, '5GBASE-T (5GE)'],
            [IFACE_FF_10GE_FIXED, '10GBASE-T (10GE)'],
            [IFACE_FF_10GE_CX4, '10GBASE-CX4 (10GE)'],
>>>>>>> f9dba8a7
        ]
    ],
    [
        'Ethernet (modular)',
        [
            [IFACE_TYPE_1GE_GBIC, 'GBIC (1GE)'],
            [IFACE_TYPE_1GE_SFP, 'SFP (1GE)'],
            [IFACE_TYPE_10GE_SFP_PLUS, 'SFP+ (10GE)'],
            [IFACE_TYPE_10GE_XFP, 'XFP (10GE)'],
            [IFACE_TYPE_10GE_XENPAK, 'XENPAK (10GE)'],
            [IFACE_TYPE_10GE_X2, 'X2 (10GE)'],
            [IFACE_TYPE_25GE_SFP28, 'SFP28 (25GE)'],
            [IFACE_TYPE_40GE_QSFP_PLUS, 'QSFP+ (40GE)'],
            [IFACE_TYPE_50GE_QSFP28, 'QSFP28 (50GE)'],
            [IFACE_TYPE_100GE_CFP, 'CFP (100GE)'],
            [IFACE_TYPE_100GE_CFP2, 'CFP2 (100GE)'],
            [IFACE_TYPE_200GE_CFP2, 'CFP2 (200GE)'],
            [IFACE_TYPE_100GE_CFP4, 'CFP4 (100GE)'],
            [IFACE_TYPE_100GE_CPAK, 'Cisco CPAK (100GE)'],
            [IFACE_TYPE_100GE_QSFP28, 'QSFP28 (100GE)'],
            [IFACE_TYPE_200GE_QSFP56, 'QSFP56 (200GE)'],
            [IFACE_TYPE_400GE_QSFP_DD, 'QSFP-DD (400GE)'],
        ]
    ],
    [
        'Wireless',
        [
            [IFACE_TYPE_80211A, 'IEEE 802.11a'],
            [IFACE_TYPE_80211G, 'IEEE 802.11b/g'],
            [IFACE_TYPE_80211N, 'IEEE 802.11n'],
            [IFACE_TYPE_80211AC, 'IEEE 802.11ac'],
            [IFACE_TYPE_80211AD, 'IEEE 802.11ad'],
        ]
    ],
    [
        'Cellular',
        [
            [IFACE_TYPE_GSM, 'GSM'],
            [IFACE_TYPE_CDMA, 'CDMA'],
            [IFACE_TYPE_LTE, 'LTE'],
        ]
    ],
    [
        'SONET',
        [
            [IFACE_TYPE_SONET_OC3, 'OC-3/STM-1'],
            [IFACE_TYPE_SONET_OC12, 'OC-12/STM-4'],
            [IFACE_TYPE_SONET_OC48, 'OC-48/STM-16'],
            [IFACE_TYPE_SONET_OC192, 'OC-192/STM-64'],
            [IFACE_TYPE_SONET_OC768, 'OC-768/STM-256'],
            [IFACE_TYPE_SONET_OC1920, 'OC-1920/STM-640'],
            [IFACE_TYPE_SONET_OC3840, 'OC-3840/STM-1234'],
        ]
    ],
    [
        'FibreChannel',
        [
            [IFACE_TYPE_1GFC_SFP, 'SFP (1GFC)'],
            [IFACE_TYPE_2GFC_SFP, 'SFP (2GFC)'],
            [IFACE_TYPE_4GFC_SFP, 'SFP (4GFC)'],
            [IFACE_TYPE_8GFC_SFP_PLUS, 'SFP+ (8GFC)'],
            [IFACE_TYPE_16GFC_SFP_PLUS, 'SFP+ (16GFC)'],
            [IFACE_TYPE_32GFC_SFP28, 'SFP28 (32GFC)'],
            [IFACE_TYPE_128GFC_QSFP28, 'QSFP28 (128GFC)'],
        ]
    ],
    [
        'Serial',
        [
            [IFACE_TYPE_T1, 'T1 (1.544 Mbps)'],
            [IFACE_TYPE_E1, 'E1 (2.048 Mbps)'],
            [IFACE_TYPE_T3, 'T3 (45 Mbps)'],
            [IFACE_TYPE_E3, 'E3 (34 Mbps)'],
        ]
    ],
    [
        'Stacking',
        [
            [IFACE_TYPE_STACKWISE, 'Cisco StackWise'],
            [IFACE_TYPE_STACKWISE_PLUS, 'Cisco StackWise Plus'],
            [IFACE_TYPE_FLEXSTACK, 'Cisco FlexStack'],
            [IFACE_TYPE_FLEXSTACK_PLUS, 'Cisco FlexStack Plus'],
            [IFACE_TYPE_JUNIPER_VCP, 'Juniper VCP'],
            [IFACE_TYPE_SUMMITSTACK, 'Extreme SummitStack'],
            [IFACE_TYPE_SUMMITSTACK128, 'Extreme SummitStack-128'],
            [IFACE_TYPE_SUMMITSTACK256, 'Extreme SummitStack-256'],
            [IFACE_TYPE_SUMMITSTACK512, 'Extreme SummitStack-512'],
        ]
    ],
    [
        'Other',
        [
            [IFACE_TYPE_OTHER, 'Other'],
        ]
    ],
]

VIRTUAL_IFACE_TYPES = [
    IFACE_TYPE_VIRTUAL,
    IFACE_TYPE_LAG,
]

WIRELESS_IFACE_TYPES = [
    IFACE_TYPE_80211A,
    IFACE_TYPE_80211G,
    IFACE_TYPE_80211N,
    IFACE_TYPE_80211AC,
    IFACE_TYPE_80211AD,
]

NONCONNECTABLE_IFACE_TYPES = VIRTUAL_IFACE_TYPES + WIRELESS_IFACE_TYPES

IFACE_MODE_ACCESS = 100
IFACE_MODE_TAGGED = 200
IFACE_MODE_TAGGED_ALL = 300
IFACE_MODE_CHOICES = [
    [IFACE_MODE_ACCESS, 'Access'],
    [IFACE_MODE_TAGGED, 'Tagged'],
    [IFACE_MODE_TAGGED_ALL, 'Tagged All'],
]

# Pass-through port types
PORT_TYPE_8P8C = 1000
PORT_TYPE_110_PUNCH = 1100
PORT_TYPE_ST = 2000
PORT_TYPE_SC = 2100
PORT_TYPE_SC_APC = 2110
PORT_TYPE_FC = 2200
PORT_TYPE_LC = 2300
PORT_TYPE_LC_APC = 2310
PORT_TYPE_MTRJ = 2400
PORT_TYPE_MPO = 2500
PORT_TYPE_LSH = 2600
PORT_TYPE_LSH_APC = 2610
PORT_TYPE_CHOICES = [
    [
        'Copper',
        [
            [PORT_TYPE_8P8C, '8P8C'],
            [PORT_TYPE_110_PUNCH, '110 Punch'],
        ],
    ],
    [
        'Fiber Optic',
        [
            [PORT_TYPE_FC, 'FC'],
            [PORT_TYPE_LC, 'LC'],
            [PORT_TYPE_LC_APC, 'LC/APC'],
            [PORT_TYPE_LSH, 'LSH'],
            [PORT_TYPE_LSH_APC, 'LSH/APC'],
            [PORT_TYPE_MPO, 'MPO'],
            [PORT_TYPE_MTRJ, 'MTRJ'],
            [PORT_TYPE_SC, 'SC'],
            [PORT_TYPE_SC_APC, 'SC/APC'],
            [PORT_TYPE_ST, 'ST'],
        ]
    ]
]

# Device statuses
DEVICE_STATUS_OFFLINE = 0
DEVICE_STATUS_ACTIVE = 1
DEVICE_STATUS_PLANNED = 2
DEVICE_STATUS_STAGED = 3
DEVICE_STATUS_FAILED = 4
DEVICE_STATUS_INVENTORY = 5
DEVICE_STATUS_DECOMMISSIONING = 6
DEVICE_STATUS_CHOICES = [
    [DEVICE_STATUS_ACTIVE, 'Active'],
    [DEVICE_STATUS_OFFLINE, 'Offline'],
    [DEVICE_STATUS_PLANNED, 'Planned'],
    [DEVICE_STATUS_STAGED, 'Staged'],
    [DEVICE_STATUS_FAILED, 'Failed'],
    [DEVICE_STATUS_INVENTORY, 'Inventory'],
    [DEVICE_STATUS_DECOMMISSIONING, 'Decommissioning'],
]

# Site statuses
SITE_STATUS_ACTIVE = 1
SITE_STATUS_PLANNED = 2
SITE_STATUS_RETIRED = 4
SITE_STATUS_CHOICES = [
    [SITE_STATUS_ACTIVE, 'Active'],
    [SITE_STATUS_PLANNED, 'Planned'],
    [SITE_STATUS_RETIRED, 'Retired'],
]

# Bootstrap CSS classes for device/rack statuses
STATUS_CLASSES = {
    0: 'warning',
    1: 'success',
    2: 'info',
    3: 'primary',
    4: 'danger',
    5: 'default',
    6: 'warning',
}

# Console/power/interface connection statuses
CONNECTION_STATUS_PLANNED = False
CONNECTION_STATUS_CONNECTED = True
CONNECTION_STATUS_CHOICES = [
    [CONNECTION_STATUS_PLANNED, 'Planned'],
    [CONNECTION_STATUS_CONNECTED, 'Connected'],
]

# Cable endpoint types
CABLE_TERMINATION_TYPES = [
    'consoleport', 'consoleserverport', 'interface', 'poweroutlet', 'powerport', 'frontport', 'rearport', 'circuittermination',
]

# Cable types
CABLE_TYPE_CAT3 = 1300
CABLE_TYPE_CAT5 = 1500
CABLE_TYPE_CAT5E = 1510
CABLE_TYPE_CAT6 = 1600
CABLE_TYPE_CAT6A = 1610
CABLE_TYPE_CAT7 = 1700
CABLE_TYPE_DAC_ACTIVE = 1800
CABLE_TYPE_DAC_PASSIVE = 1810
CABLE_TYPE_MMF = 3000
CABLE_TYPE_MMF_OM1 = 3010
CABLE_TYPE_MMF_OM2 = 3020
CABLE_TYPE_MMF_OM3 = 3030
CABLE_TYPE_MMF_OM4 = 3040
CABLE_TYPE_SMF = 3500
CABLE_TYPE_SMF_OS1 = 3510
CABLE_TYPE_SMF_OS2 = 3520
CABLE_TYPE_AOC = 3800
CABLE_TYPE_POWER = 5000
CABLE_TYPE_CHOICES = (
    (
        'Copper', (
            (CABLE_TYPE_CAT3, 'CAT3'),
            (CABLE_TYPE_CAT5, 'CAT5'),
            (CABLE_TYPE_CAT5E, 'CAT5e'),
            (CABLE_TYPE_CAT6, 'CAT6'),
            (CABLE_TYPE_CAT6A, 'CAT6a'),
            (CABLE_TYPE_CAT7, 'CAT7'),
            (CABLE_TYPE_DAC_ACTIVE, 'Direct Attach Copper (Active)'),
            (CABLE_TYPE_DAC_PASSIVE, 'Direct Attach Copper (Passive)'),
        ),
    ),
    (
        'Fiber', (
            (CABLE_TYPE_MMF, 'Multimode Fiber'),
            (CABLE_TYPE_MMF_OM1, 'Multimode Fiber (OM1)'),
            (CABLE_TYPE_MMF_OM2, 'Multimode Fiber (OM2)'),
            (CABLE_TYPE_MMF_OM3, 'Multimode Fiber (OM3)'),
            (CABLE_TYPE_MMF_OM4, 'Multimode Fiber (OM4)'),
            (CABLE_TYPE_SMF, 'Singlemode Fiber'),
            (CABLE_TYPE_SMF_OS1, 'Singlemode Fiber (OS1)'),
            (CABLE_TYPE_SMF_OS2, 'Singlemode Fiber (OS2)'),
            (CABLE_TYPE_AOC, 'Active Optical Cabling (AOC)'),
        ),
    ),
    (CABLE_TYPE_POWER, 'Power'),
)

CABLE_TERMINATION_TYPE_CHOICES = {
    # (API endpoint, human-friendly name)
    'consoleport': ('console-ports', 'Console port'),
    'consoleserverport': ('console-server-ports', 'Console server port'),
    'powerport': ('power-ports', 'Power port'),
    'poweroutlet': ('power-outlets', 'Power outlet'),
    'interface': ('interfaces', 'Interface'),
    'frontport': ('front-ports', 'Front panel port'),
    'rearport': ('rear-ports', 'Rear panel port'),
}

COMPATIBLE_TERMINATION_TYPES = {
    'consoleport': ['consoleserverport', 'frontport', 'rearport'],
    'consoleserverport': ['consoleport', 'frontport', 'rearport'],
    'powerport': ['poweroutlet', 'powerfeed'],
    'poweroutlet': ['powerport'],
    'interface': ['interface', 'circuittermination', 'frontport', 'rearport'],
    'frontport': ['consoleport', 'consoleserverport', 'interface', 'frontport', 'rearport', 'circuittermination'],
    'rearport': ['consoleport', 'consoleserverport', 'interface', 'frontport', 'rearport', 'circuittermination'],
    'circuittermination': ['interface', 'frontport', 'rearport'],
}

LENGTH_UNIT_METER = 1200
LENGTH_UNIT_CENTIMETER = 1100
LENGTH_UNIT_MILLIMETER = 1000
LENGTH_UNIT_FOOT = 2100
LENGTH_UNIT_INCH = 2000
CABLE_LENGTH_UNIT_CHOICES = (
    (LENGTH_UNIT_METER, 'Meters'),
    (LENGTH_UNIT_CENTIMETER, 'Centimeters'),
    (LENGTH_UNIT_FOOT, 'Feet'),
    (LENGTH_UNIT_INCH, 'Inches'),
)
RACK_DIMENSION_UNIT_CHOICES = (
    (LENGTH_UNIT_MILLIMETER, 'Millimeters'),
    (LENGTH_UNIT_INCH, 'Inches'),
)

# Power feeds
POWERFEED_TYPE_PRIMARY = 1
POWERFEED_TYPE_REDUNDANT = 2
POWERFEED_TYPE_CHOICES = (
    (POWERFEED_TYPE_PRIMARY, 'Primary'),
    (POWERFEED_TYPE_REDUNDANT, 'Redundant'),
)
POWERFEED_SUPPLY_AC = 1
POWERFEED_SUPPLY_DC = 2
POWERFEED_SUPPLY_CHOICES = (
    (POWERFEED_SUPPLY_AC, 'AC'),
    (POWERFEED_SUPPLY_DC, 'DC'),
)
POWERFEED_PHASE_SINGLE = 1
POWERFEED_PHASE_3PHASE = 3
POWERFEED_PHASE_CHOICES = (
    (POWERFEED_PHASE_SINGLE, 'Single phase'),
    (POWERFEED_PHASE_3PHASE, 'Three-phase'),
)
POWERFEED_STATUS_OFFLINE = 0
POWERFEED_STATUS_ACTIVE = 1
POWERFEED_STATUS_PLANNED = 2
POWERFEED_STATUS_FAILED = 4
POWERFEED_STATUS_CHOICES = (
    (POWERFEED_STATUS_ACTIVE, 'Active'),
    (POWERFEED_STATUS_OFFLINE, 'Offline'),
    (POWERFEED_STATUS_PLANNED, 'Planned'),
    (POWERFEED_STATUS_FAILED, 'Failed'),
)
POWERFEED_LEG_A = 1
POWERFEED_LEG_B = 2
POWERFEED_LEG_C = 3
POWERFEED_LEG_CHOICES = (
    (POWERFEED_LEG_A, 'A'),
    (POWERFEED_LEG_B, 'B'),
    (POWERFEED_LEG_C, 'C'),
)<|MERGE_RESOLUTION|>--- conflicted
+++ resolved
@@ -71,11 +71,12 @@
 IFACE_TYPE_VIRTUAL = 0
 IFACE_TYPE_LAG = 200
 # Ethernet
-<<<<<<< HEAD
 IFACE_TYPE_100ME_FIXED = 800
 IFACE_TYPE_1GE_FIXED = 1000
 IFACE_TYPE_1GE_GBIC = 1050
 IFACE_TYPE_1GE_SFP = 1100
+IFACE_TYPE_2GE_FIXED = 1120
+IFACE_TYPE_5GE_FIXED = 1130
 IFACE_TYPE_10GE_FIXED = 1150
 IFACE_TYPE_10GE_CX4 = 1170
 IFACE_TYPE_10GE_SFP_PLUS = 1200
@@ -93,31 +94,6 @@
 IFACE_TYPE_200GE_CFP2 = 1650
 IFACE_TYPE_200GE_QSFP56 = 1700
 IFACE_TYPE_400GE_QSFP_DD = 1750
-=======
-IFACE_FF_100ME_FIXED = 800
-IFACE_FF_1GE_FIXED = 1000
-IFACE_FF_1GE_GBIC = 1050
-IFACE_FF_1GE_SFP = 1100
-IFACE_FF_2GE_FIXED = 1120
-IFACE_FF_5GE_FIXED = 1130
-IFACE_FF_10GE_FIXED = 1150
-IFACE_FF_10GE_CX4 = 1170
-IFACE_FF_10GE_SFP_PLUS = 1200
-IFACE_FF_10GE_XFP = 1300
-IFACE_FF_10GE_XENPAK = 1310
-IFACE_FF_10GE_X2 = 1320
-IFACE_FF_25GE_SFP28 = 1350
-IFACE_FF_40GE_QSFP_PLUS = 1400
-IFACE_FF_50GE_QSFP28 = 1420
-IFACE_FF_100GE_CFP = 1500
-IFACE_FF_100GE_CFP2 = 1510
-IFACE_FF_100GE_CFP4 = 1520
-IFACE_FF_100GE_CPAK = 1550
-IFACE_FF_100GE_QSFP28 = 1600
-IFACE_FF_200GE_CFP2 = 1650
-IFACE_FF_200GE_QSFP56 = 1700
-IFACE_FF_400GE_QSFP_DD = 1750
->>>>>>> f9dba8a7
 # Wireless
 IFACE_TYPE_80211A = 2600
 IFACE_TYPE_80211G = 2610
@@ -174,19 +150,12 @@
     [
         'Ethernet (fixed)',
         [
-<<<<<<< HEAD
             [IFACE_TYPE_100ME_FIXED, '100BASE-TX (10/100ME)'],
             [IFACE_TYPE_1GE_FIXED, '1000BASE-T (1GE)'],
+            [IFACE_TYPE_2GE_FIXED, '2.5GBASE-T (2.5GE)'],
+            [IFACE_TYPE_5GE_FIXED, '5GBASE-T (5GE)'],
             [IFACE_TYPE_10GE_FIXED, '10GBASE-T (10GE)'],
             [IFACE_TYPE_10GE_CX4, '10GBASE-CX4 (10GE)'],
-=======
-            [IFACE_FF_100ME_FIXED, '100BASE-TX (10/100ME)'],
-            [IFACE_FF_1GE_FIXED, '1000BASE-T (1GE)'],
-            [IFACE_FF_2GE_FIXED, '2.5GBASE-T (2.5GE)'],
-            [IFACE_FF_5GE_FIXED, '5GBASE-T (5GE)'],
-            [IFACE_FF_10GE_FIXED, '10GBASE-T (10GE)'],
-            [IFACE_FF_10GE_CX4, '10GBASE-CX4 (10GE)'],
->>>>>>> f9dba8a7
         ]
     ],
     [
