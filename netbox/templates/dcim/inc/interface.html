<<<<<<< HEAD
<tr class="interface{% if not iface.enabled %} danger{% elif iface.cable.status %} success{% elif iface.cable %} info{% elif iface.is_virtual %} warning{% endif %}" id="iface_{{ iface.name }}">
=======
{% load helpers %}
<tr class="interface{% if not iface.enabled %} danger{% elif iface.connection and iface.connection.connection_status or iface.circuit_termination %} success{% elif iface.connection and not iface.connection.connection_status %} info{% elif iface.is_virtual %} warning{% endif %}" id="interface_{{ iface.name }}">
>>>>>>> 34bfb899

    {# Checkbox #}
    {% if perms.dcim.change_interface or perms.dcim.delete_interface %}
        <td class="pk">
            <input name="pk" type="checkbox" value="{{ iface.pk }}" />
        </td>
    {% endif %}

<<<<<<< HEAD
    {# Icon and name #}
    <td class="text-nowrap">
=======
    {# Icon/name/MAC #}
    <td>
>>>>>>> 34bfb899
        <span title="{{ iface.get_form_factor_display }}">
            <i class="fa fa-fw fa-{% if iface.mgmt_only %}wrench{% elif iface.is_lag %}align-justify{% elif iface.is_virtual %}circle{% elif iface.is_wireless %}wifi{% else %}exchange{% endif %}"></i>
            <a href="{{ iface.get_absolute_url }}">{{ iface }}</a>
        </span>
        {% if iface.mac_address %}
            <br/><small class="text-muted">{{ iface.mac_address }}</small>
        {% endif %}
    </td>

    {# LAG #}
    <td>
        {% if iface.lag %}
            <a href="#interface_{{ iface.lag }}" class="label label-primary" title="{{ iface.lag.description }}">{{ iface.lag }}</a>
        {% endif %}
    </td>

    {# Description/tags #}
    <td>
        {% if iface.description %}
            {{ iface.description }}<br/>
        {% endif %}
        {% for tag in iface.tags.all %}
            {% tag tag %}
        {% empty %}
            {% if not iface.description %}&mdash;{% endif %}
        {% endfor %}
    </td>

    {# MTU #}
    <td>{{ iface.mtu|default:"&mdash;" }}</td>

    {# 802.1Q mode #}
    <td>{{ iface.get_mode_display|default:"&mdash;" }}</td>
<<<<<<< HEAD

    {# Cable #}
    <td class="text-nowrap">
        {% if iface.cable %}
            <a href="{{ iface.cable.get_absolute_url }}">{{ iface.cable }}</a>
            <a href="{% url 'dcim:interface_trace' pk=iface.pk %}" class="btn btn-primary btn-xs" title="Trace">
                <i class="fa fa-share-alt" aria-hidden="true"></i>
            </a>
        {% else %}
            &mdash;
        {% endif %}
    </td>
=======
>>>>>>> 34bfb899

    {# Connection or type #}
    {% if iface.is_lag %}
        <td colspan="2" class="text-muted">
            LAG interface<br />
            <small class="text-muted">
                {% for member in iface.member_interfaces.all %}
                    <a href="#interface_{{ member.name }}">{{ member }}</a>{% if not forloop.last %}, {% endif %}
                {% empty %}
                    No members
                {% endfor %}
            </small>
        </td>
    {% elif iface.is_virtual %}
        <td colspan="2" class="text-muted">Virtual interface</td>
    {% elif iface.is_wireless %}
        <td colspan="2" class="text-muted">Wireless interface</td>
    {% elif iface.connected_endpoint.name %}
        {# Connected to an Interface #}
        <td>
            <a href="{% url 'dcim:device' pk=iface.connected_endpoint.device.pk %}">{{ iface.connected_endpoint.device }}</a>
        </td>
        <td>
            <a href="{% url 'dcim:interface' pk=iface.connected_endpoint.pk %}"><span title="{{ iface.connected_endpoint.get_form_factor_display }}">{{ iface.connected_endpoint }}</span></a>
        </td>
    {% elif iface.connected_endpoint.term_side %}
        {# Connected to a CircuitTermination #}
        {% with iface.connected_endpoint.get_peer_termination as peer_termination %}
            {% if peer_termination %}
                {% if peer_termination.connected_endpoint %}
                    <td>
                        <a href="{% url 'dcim:device' pk=peer_termination.connected_endpoint.device.pk %}">{{ peer_termination.connected_endpoint.device }}</a><br/>
                        <small>via <i class="fa fa-fw fa-globe" title="Circuit"></i> <a href="{% url 'circuits:circuit' pk=iface.connected_endpoint.circuit_id %}">{{ iface.connected_endpoint.circuit }}</a></small>
                    </td>
                    <td>
                        {{ peer_termination.connected_endpoint }}
                    </td>
                {% else %}
                    <td colspan="2">
                        <a href="{% url 'dcim:site' slug=peer_termination.site.slug %}">{{ peer_termination.site }}</a>
                        via <i class="fa fa-fw fa-globe" title="Circuit"></i> <a href="{% url 'circuits:circuit' pk=iface.connected_endpoint.circuit_id %}">{{ iface.connected_endpoint.circuit }}</a>
                    </td>
                {% endif %}
            {% else %}
                <td colspan="2">
                    <i class="fa fa-fw fa-globe" title="Circuit"></i>
                    <a href="{% url 'circuits:circuit' pk=iface.connected_endpoint.circuit_id %}">{{ iface.connected_endpoint.circuit }}</a>
                </td>
            {% endif %}
        {% endwith %}
    {% else %}
        <td colspan="2">
            <span class="text-muted">Not connected</span>
        </td>
    {% endif %}

    {# Buttons #}
    <td class="text-right text-nowrap">
        {% if show_graphs %}
            {% if iface.connected_endpoint %}
                <button type="button" class="btn btn-primary btn-xs" data-toggle="modal" data-target="#graphs_modal" data-obj="{{ device.name }} - {{ iface.name }}" data-url="{% url 'dcim-api:interface-graphs' pk=iface.pk %}" title="Show graphs">
                    <i class="glyphicon glyphicon-signal" aria-hidden="true"></i>
                </button>
            {% endif %}
        {% endif %}
        {% if perms.ipam.add_ipaddress %}
            <a href="{% url 'ipam:ipaddress_add' %}?interface={{ iface.pk }}&return_url={{ device.get_absolute_url }}" class="btn btn-xs btn-success" title="Add IP address">
                <i class="glyphicon glyphicon-plus" aria-hidden="true"></i>
            </a>
        {% endif %}
        {% if perms.dcim.change_interface %}
            {% if iface.cable %}
                {% include 'dcim/inc/cable_toggle_buttons.html' with cable=iface.cable %}
            {% elif not iface.is_virtual and perms.dcim.add_cable %}
                <a href="{% url 'dcim:interface_connect' termination_a_id=iface.pk %}?return_url={{ device.get_absolute_url }}" class="btn btn-success btn-xs" title="Connect">
                    <i class="glyphicon glyphicon-resize-small" aria-hidden="true"></i>
                </a>
            {% endif %}
            <a href="{% if iface.device_id %}{% url 'dcim:interface_edit' pk=iface.pk %}{% else %}{% url 'virtualization:interface_edit' pk=iface.pk %}{% endif %}?return_url={{ device.get_absolute_url }}" class="btn btn-info btn-xs" title="Edit interface">
                <i class="glyphicon glyphicon-pencil" aria-hidden="true"></i>
            </a>
        {% endif %}
        {% if perms.dcim.delete_interface %}
            {% if iface.connection or iface.circuit_termination %}
                <button class="btn btn-danger btn-xs" disabled="disabled">
                    <i class="glyphicon glyphicon-trash" aria-hidden="true"></i>
                </button>
            {% else %}
                <a href="{% if iface.device_id %}{% url 'dcim:interface_delete' pk=iface.pk %}{% else %}{% url 'virtualization:interface_delete' pk=iface.pk %}{% endif %}?return_url={{ device.get_absolute_url }}" class="btn btn-danger btn-xs" title="Delete interface">
                    <i class="glyphicon glyphicon-trash" aria-hidden="true"></i>
                </a>
            {% endif %}
        {% endif %}
    </td>
</tr>

{% with ipaddresses=iface.ip_addresses.all %}
    {% if ipaddresses %}
        <tr class="ipaddresses">
            {# Placeholder #}
            {% if perms.dcim.change_interface or perms.dcim.delete_interface %}
                <td></td>
            {% endif %}

            {# IP addresses table #}
            <td colspan="8" style="padding: 0">
                <table class="table table-condensed interface-ips">
                    <thead>
                        <tr class="text-muted">
                            <th class="col-md-3">IP Address</th>
                            <th class="col-md-2">Status/Role</th>
                            <th class="col-md-3">VRF</th>
                            <th class="col-md-3">Description</th>
                            <th class="col-md-1"></th>
                        </tr>
                    </thead>
                    {% for ip in iface.ip_addresses.all %}
                        <tr>

                            {# IP address #}
                            <td>
                                <a href="{% url 'ipam:ipaddress' pk=ip.pk %}">{{ ip }}</a>
                            </td>

                            {# Primary/status/role #}
                            <td>
                                {% if device.primary_ip4 == ip or device.primary_ip6 == ip %}
                                    <span class="label label-success">Primary</span>
                                {% endif %}
                                <span class="label label-{{ ip.get_status_class }}">{{ ip.get_status_display }}</span>
                                {% if ip.role %}
                                    <span class="label label-{{ ip.get_role_class }}">{{ ip.get_role_display }}</span>
                                {% endif %}
                            </td>

                            {# VRF #}
                            <td>
                                {% if ip.vrf %}
                                    <a href="{% url 'ipam:vrf' pk=ip.vrf.pk %}" title="{{ ip.vrf.rd }}">{{ ip.vrf.name }}</a>
                                {% else %}
                                    <span class="text-muted">Global</span>
                                {% endif %}
                            </td>

                            {# Description #}
                            <td>
                                {% if ip.description %}
                                    {{ ip.description }}
                                {% else %}
                                    <span class="text-muted">&mdash;</span>
                                {% endif %}
                            </td>

                            {# Buttons #}
                            <td class="text-right text-nowrap">
                                {% if perms.ipam.change_ipaddress %}
                                    <a href="{% url 'ipam:ipaddress_edit' pk=ip.pk %}?return_url={{ device.get_absolute_url }}" class="btn btn-info btn-xs">
                                        <i class="glyphicon glyphicon-pencil" aria-hidden="true" title="Edit IP address"></i>
                                    </a>
                                {% endif %}
                                {% if perms.ipam.delete_ipaddress %}
                                    <a href="{% url 'ipam:ipaddress_delete' pk=ip.pk %}?return_url={{ device.get_absolute_url }}" class="btn btn-danger btn-xs">
                                        <i class="glyphicon glyphicon-trash" aria-hidden="true" title="Delete IP address"></i>
                                    </a>
                                {% endif %}
                            </td>

                        </tr>
                    {% endfor %}
                </table>
            </td>
        </tr>
    {% endif %}
{% endwith %}<|MERGE_RESOLUTION|>--- conflicted
+++ resolved
@@ -1,9 +1,5 @@
-<<<<<<< HEAD
+{% load helpers %}
 <tr class="interface{% if not iface.enabled %} danger{% elif iface.cable.status %} success{% elif iface.cable %} info{% elif iface.is_virtual %} warning{% endif %}" id="iface_{{ iface.name }}">
-=======
-{% load helpers %}
-<tr class="interface{% if not iface.enabled %} danger{% elif iface.connection and iface.connection.connection_status or iface.circuit_termination %} success{% elif iface.connection and not iface.connection.connection_status %} info{% elif iface.is_virtual %} warning{% endif %}" id="interface_{{ iface.name }}">
->>>>>>> 34bfb899
 
     {# Checkbox #}
     {% if perms.dcim.change_interface or perms.dcim.delete_interface %}
@@ -12,13 +8,8 @@
         </td>
     {% endif %}
 
-<<<<<<< HEAD
     {# Icon and name #}
     <td class="text-nowrap">
-=======
-    {# Icon/name/MAC #}
-    <td>
->>>>>>> 34bfb899
         <span title="{{ iface.get_form_factor_display }}">
             <i class="fa fa-fw fa-{% if iface.mgmt_only %}wrench{% elif iface.is_lag %}align-justify{% elif iface.is_virtual %}circle{% elif iface.is_wireless %}wifi{% else %}exchange{% endif %}"></i>
             <a href="{{ iface.get_absolute_url }}">{{ iface }}</a>
@@ -52,7 +43,6 @@
 
     {# 802.1Q mode #}
     <td>{{ iface.get_mode_display|default:"&mdash;" }}</td>
-<<<<<<< HEAD
 
     {# Cable #}
     <td class="text-nowrap">
@@ -65,8 +55,6 @@
             &mdash;
         {% endif %}
     </td>
-=======
->>>>>>> 34bfb899
 
     {# Connection or type #}
     {% if iface.is_lag %}
@@ -172,7 +160,7 @@
             {% endif %}
 
             {# IP addresses table #}
-            <td colspan="8" style="padding: 0">
+            <td colspan="9" style="padding: 0">
                 <table class="table table-condensed interface-ips">
                     <thead>
                         <tr class="text-muted">
