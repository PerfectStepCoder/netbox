--- conflicted
+++ resolved
@@ -21,19 +21,7 @@
         "Configuration file is not present. Please define netbox/netbox/configuration.py per the documentation."
     )
 
-<<<<<<< HEAD
-VERSION = '2.4.4-dev'
-=======
-# Raise a deprecation warning for Python 2.x
-if sys.version_info[0] < 3:
-    warnings.warn(
-        "Support for Python 2 will be removed in NetBox v2.5. Please consider migration to Python 3 at your earliest "
-        "opportunity. Guidance is available in the documentation at http://netbox.readthedocs.io/.",
-        DeprecationWarning
-    )
-
-VERSION = '2.4.5-dev'
->>>>>>> 010765e1
+VERSION = '2.5.0-dev'
 
 BASE_DIR = os.path.dirname(os.path.dirname(os.path.abspath(__file__)))
 
